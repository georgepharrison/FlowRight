--- conflicted
+++ resolved
@@ -101,11 +101,7 @@
 
 ### Status Code Mapping
 - [x] **TASK-046**: Map 2xx status codes to success
-<<<<<<< HEAD
-- [ ] **TASK-047**: Handle 400 with ValidationProblemDetails
-=======
 - [x] **TASK-047**: Handle 400 with ValidationProblemDetails
->>>>>>> d19b7947
 - [ ] **TASK-048**: Map 401/403 to SecurityException
 - [ ] **TASK-049**: Convert 404 to NotFound result
 - [ ] **TASK-050**: Handle 5xx as server errors
